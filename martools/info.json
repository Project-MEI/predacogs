--- conflicted
+++ resolved
@@ -12,10 +12,7 @@
         "statistics"
     ],
     "requirements": [
-<<<<<<< HEAD
-        "apsw-wheels"
-=======
+        "apsw-wheels",
         "babel"
->>>>>>> d922d65f
     ]
 }