--- conflicted
+++ resolved
@@ -1,25 +1,14 @@
 {
     "author": ["Predä"],
-<<<<<<< HEAD
-    "install_msg": "Thank you for installing the serverinfo cog!",
-    "name": "ServerInfo",
-    "short": "Replace original Red serverinfo command with more details.",
-    "description": "Replace original Red serverinfo command with more details, about users and server.",
-=======
     "install_msg": "Thanks for install my serverinfo cog. Though it is now no longer needed, as same output of this command is now available in Red general cog by using `[p]serverinfo 1`. I let it hidden on my repo so the command can be used without specifying `1` or `True` argument.",
     "name": "ServerInfo",
->>>>>>> fd17f65c
     "tags": [
         "serverinfo",
         "utility",
         "information",
         "replacement"
-<<<<<<< HEAD
-    ]
-=======
     ],
     "requirements": ["babel"],
     "min_bot_version": "3.2.0a0.dev1",
     "hidden": true
->>>>>>> fd17f65c
 }